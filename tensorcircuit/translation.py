--- conflicted
+++ resolved
@@ -7,13 +7,7 @@
 import numpy as np
 from qiskit import QuantumCircuit
 import qiskit.quantum_info as qi
-<<<<<<< HEAD
-import numpy as np
-from typing import Any, Dict, List
-from . import gates
-=======
 
->>>>>>> 5a1f9d9d
 
 def qir2qiskit(qir: List[Dict[str, Any]], n: int) -> Any:
     qiskit_circ = QuantumCircuit(n)
