"""
some constants and setups
"""
# pylint: disable=invalid-name

import logging
import sys
from contextlib import contextmanager
from functools import partial, reduce, wraps
from operator import mul
from typing import Any, Callable, Dict, Iterator, List, Optional, Sequence, Tuple

import numpy as np
import opt_einsum
import tensornetwork as tn
from tensornetwork.backend_contextmanager import get_default_backend

from .backends import get_backend  # type: ignore

logger = logging.getLogger(__name__)


modules = [
    "tensorcircuit",
    "tensorcircuit.cons",
    "tensorcircuit.gates",
    "tensorcircuit.circuit",
    "tensorcircuit.mps_base",
    "tensorcircuit.mpscircuit",
    "tensorcircuit.densitymatrix",
    "tensorcircuit.densitymatrix2",
    "tensorcircuit.channels",
    "tensorcircuit.keras",
    "tensorcircuit.quantum",
    "tensorcircuit.simplify",
    "tensorcircuit.interfaces",
    "tensorcircuit.experimental",
    "tensorcircuit.utils",
    "tensorcircuit.backends",
    "tensorcircuit.backends.abstract_backend",
    "tensorcircuit.backends.backend_factory",
    "tensorcircuit.backends.jax_backend",
    "tensorcircuit.backends.numpy_backend",
    "tensorcircuit.backends.pytorch_backend",
    "tensorcircuit.backends.tensorflow_backend",
    "tensorcircuit.templates",
    "tensorcircuit.templates.measurements",
    "tensorcircuit.templates.blocks",
    "tensorcircuit.templates.graphs",
]

thismodule = sys.modules[__name__]
dtypestr = "complex64"
npdtype = np.complex64
backend = get_backend("numpy")
contractor = tn.contractors.auto
# these above lines are just for mypy, it is not very good at evaluating runtime object


def set_tensornetwork_backend(
    backend: Optional[str] = None, set_global: bool = True
) -> Any:
<<<<<<< HEAD
    r"""
    Set the runtime backend of tensorcircuit.
    
    Note: `tc.set_backend` and `tc.cons.set_tensornetwork_backend` are same.
    
    Example:
    
    >>> tc.set_backend("numpy")
    numpy_backend
    >>> tc.gates.num_to_tensor(0.1)
    array(0.1+0.j, dtype=complex64)
    >>>
    >>> tc.set_backend("tensorflow")
    tensorflow_backend
    >>> tc.gates.num_to_tensor(0.1)
    <tf.Tensor: shape=(), dtype=complex64, numpy=(0.1+0j)>
    >>>
    >>> tc.set_backend("pytorch")
    pytorch_backend
    >>> tc.gates.num_to_tensor(0.1)
    tensor(0.1000+0.j)
    >>>
    >>> tc.set_backend("jax")
    jax_backend
    >>> tc.gates.num_to_tensor(0.1)
    DeviceArray(0.1+0.j, dtype=complex64)    
=======
    """
    To set the runtime backend of tensorcircuit.

>>>>>>> fe5eedc5
    :param backend: "numpy", "tensorflow", "jax", "pytorch". defaults to None,
        which gives the same behavior as ``tensornetwork.backend_contextmanager.get_default_backend()``.
    :type backend: Optional[str], optional
    :param set_global: Whether the object should be set as global.
    :type set_global: bool
    :return: The `tc.backend` object that with all registered universal functions.
    :rtype: backend object
    """
    if not backend:
        backend = get_default_backend()
    backend_obj = get_backend(backend)
    if set_global:
        for module in modules:
            if module in sys.modules:
                setattr(sys.modules[module], "backend", backend_obj)
        tn.set_default_backend(backend)
    return backend_obj


set_backend = set_tensornetwork_backend

set_tensornetwork_backend()


def set_function_backend(backend: Optional[str] = None) -> Callable[..., Any]:
    def wrapper(f: Callable[..., Any]) -> Callable[..., Any]:
        @wraps(f)
        def newf(*args: Any, **kws: Any) -> Any:
            old_backend = getattr(thismodule, "backend").name
            set_backend(backend)
            r = f(*args, **kws)
            set_backend(old_backend)
            return r

        return newf

    return wrapper


@contextmanager
def runtime_backend(backend: Optional[str] = None) -> Iterator[Any]:
    old_backend = getattr(thismodule, "backend").name
    K = set_backend(backend)
    yield K
    set_backend(old_backend)


def set_dtype(dtype: Optional[str] = None, set_global: bool = True) -> Tuple[str, str]:
    """
    To set the runtime numerical dtype of tensors

    :param dtype: "complex64" or "complex128", defaults to None, which is equivalent to "complex64".
    :type dtype: Optional[str], optional
    """
    if not dtype:
        dtype = "complex64"
    if dtype == "complex64":
        rdtype = "float32"
    else:
        rdtype = "float64"
    if backend.name == "jax":
        from jax.config import config  # type: ignore

        if dtype == "complex128":
            config.update("jax_enable_x64", True)
        elif dtype == "complex64":
            config.update("jax_enable_x64", False)
    if set_global:
        npdtype = getattr(np, dtype)
        for module in modules:
            if module in sys.modules:
                setattr(sys.modules[module], "dtypestr", dtype)
                setattr(sys.modules[module], "rdtypestr", rdtype)
                setattr(sys.modules[module], "npdtype", npdtype)

        from .gates import meta_gate

        meta_gate()
    return dtype, rdtype


get_dtype = partial(set_dtype, set_global=False)

set_dtype()


def set_function_dtype(dtype: Optional[str] = None) -> Callable[..., Any]:
    def wrapper(f: Callable[..., Any]) -> Callable[..., Any]:
        @wraps(f)
        def newf(*args: Any, **kws: Any) -> Any:
            old_dtype = getattr(thismodule, "dtypestr")
            set_dtype(dtype)
            r = f(*args, **kws)
            set_dtype(old_dtype)
            return r

        return newf

    return wrapper


@contextmanager
def runtime_dtype(dtype: Optional[str] = None) -> Iterator[Tuple[str, str]]:
    old_dtype = getattr(thismodule, "dtypestr")
    dtuple = set_dtype(dtype)
    yield dtuple
    set_dtype(old_dtype)


# here below comes other contractors (just works,
# but correctness has not been extensively tested for some of them)


def _multi_remove(elems: List[Any], indices: List[int]) -> List[Any]:
    """Remove multiple indicies in a list for one time."""
    return [i for j, i in enumerate(elems) if j not in indices]


def _sizen(node: tn.Node, is_log: bool = False) -> int:
    s = reduce(mul, node.tensor.shape + (1,))
    if is_log:
        return int(np.log2(s))
    return s  # type: ignore


def _merge_single_gates(
    nodes: List[Any], total_size: Optional[int] = None
) -> Tuple[List[Any], int]:
    # TODO(@refraction-ray): investigate whether too much copy here so that staging is slow for large circuit
    if total_size is None:
        total_size = sum([_sizen(t) for t in nodes])
    queue = [n for n in nodes if len(n.tensor.shape) <= 2]
    while queue:
        n0 = queue[0]
        if n0[0].is_dangling():
            try:
                e0 = n0[1]
            except IndexError:
                queue = _multi_remove(queue, [0])
                continue
        else:
            e0 = n0[0]
        njs = [i for i, n in enumerate(nodes) if id(n) in [id(e0.node1), id(e0.node2)]]
        qjs = [i for i, n in enumerate(queue) if id(n) in [id(e0.node1), id(e0.node2)]]

        new_node = tn.contract(e0)
        total_size += _sizen(new_node)  # type: ignore

        logger.debug(
            _sizen(new_node, is_log=True),
        )
        queue = _multi_remove(queue, qjs)
        nodes[njs[1]] = new_node
        nodes = _multi_remove(nodes, [njs[0]])
        if len(new_node.tensor.shape) <= 2:
            # queue.append(new_node)
            queue.insert(0, new_node)
    return nodes, total_size  # type: ignore


def experimental_contractor(
    nodes: List[Any],
    output_edge_order: Optional[List[Any]] = None,
    ignore_edge_order: bool = False,
    local_steps: int = 2,
) -> Any:
    total_size = sum([_sizen(t) for t in nodes])
    nodes = list(nodes)
    # merge single qubit gate
    if len(nodes) > 5:
        nodes, total_size = _merge_single_gates(nodes, total_size)

    # further dq fusion
    if len(nodes) > 15:
        for r in range(local_steps):
            if len(nodes) < 10:
                break
            i = 0
            while len(nodes) > i + 1:
                new_node = tn.contract_between(
                    nodes[i], nodes[i + 1], allow_outer_product=True
                )
                total_size += _sizen(new_node)

                logger.debug(
                    r,
                    _sizen(new_node, is_log=True),
                )
                nodes[i] = new_node
                nodes = _multi_remove(nodes, [i + 1])
                i += 1

    logger.info("length of remaining nodes after dq fusion: %s" % len(nodes))
    nodes = list(reversed(nodes))

    while len(nodes) > 1:
        new_node = tn.contract_between(nodes[-1], nodes[-2], allow_outer_product=True)
        nodes = _multi_remove(nodes, [len(nodes) - 2, len(nodes) - 1])
        nodes.append(new_node)
        logger.debug(_sizen(new_node, is_log=True))
        total_size += _sizen(new_node)

    logger.info("----- WRITE: %s --------\n" % np.log2(total_size))

    # if the final node has more than one edge,
    # output_edge_order has to be specified
    final_node = nodes[0]
    if output_edge_order is not None:
        final_node.reorder_edges(output_edge_order)
    return final_node


def plain_contractor(
    nodes: List[Any],
    output_edge_order: Optional[List[Any]] = None,
    ignore_edge_order: bool = False,
) -> Any:
    """
    The naive statevector simulator contraction path.

    :param nodes: The list of ``tn.Node``.
    :type nodes: List[Any]
    :param output_edge_order: The list of dangling node edges, defaults to None.
    :type output_edge_order: Optional[List[Any]], optional
    :return: The ``tn.Node`` after contraction
    :rtype: tn.Node
    """
    total_size = sum([_sizen(t) for t in nodes])
    # nodes = list(reversed(list(nodes)))
    nodes = list(nodes)
    nodes = list(reversed(nodes))

    width = 0

    while len(nodes) > 1:
        new_node = tn.contract_between(nodes[-1], nodes[-2], allow_outer_product=True)
        nodes = _multi_remove(nodes, [len(nodes) - 2, len(nodes) - 1])
        nodes.append(new_node)
        im_size = _sizen(new_node, is_log=True)
        logger.debug(im_size)
        width = max(width, im_size)
        total_size += _sizen(new_node)
    logger.info("----- SIZE: %s --------\n" % width)
    logger.info("----- WRITE: %s --------\n" % np.log2(total_size))

    final_node = nodes[0]
    if output_edge_order is not None:
        final_node.reorder_edges(output_edge_order)
    return final_node


# TODO(@refraction-ray): consistent logger system for different contractors.


def nodes_to_adj(ns: List[Any]) -> Any:
    ind = {id(n): i for i, n in enumerate(ns)}
    adj = np.zeros([len(ns), len(ns)])
    for node in ns:
        for e in node:
            if not e.is_dangling():
                if id(e.node1) == id(node):
                    onode = e.node2
                else:
                    onode = e.node1
                adj[ind[id(node)], ind[id(onode)]] += np.log10(e.dimension)
    return adj


try:
    _ps = tn.contractors.custom_path_solvers.pathsolvers
    has_ps = True
except AttributeError:
    has_ps = False


def d2s(n: int, dl: List[Any]) -> List[Any]:
    # dynamic to static list
    nums = [i for i in range(n)]
    i = n
    sl = []
    for a, b in dl:
        sl.append([nums[a], nums[b]])
        nums = _multi_remove(nums, [a, b])
        nums.insert(a, i)
        i += 1
    return sl


# seems worse than plain contraction in most cases
def tn_greedy_contractor(
    nodes: List[Any],
    output_edge_order: Optional[List[Any]] = None,
    ignore_edge_order: bool = False,
    max_branch: int = 1,
) -> Any:
    nodes = list(nodes)
    adj = nodes_to_adj(nodes)
    path = _ps.full_solve_complete(adj, max_branch=max_branch)[0]
    dl = []
    for i in range(path.shape[1]):
        a, b = path[:, i]
        dl.append([a, b])
    sl = d2s(len(nodes), dl)
    for a, b in sl:
        new_node = tn.contract_between(nodes[a], nodes[b], allow_outer_product=True)
        nodes.append(new_node)
        # new_node = tn.contract_between(nodes[a], nodes[b], allow_outer_product=True)
        # nodes = _multi_remove(nodes, [a, b])
        # nodes.insert(a, new_node)
    final_node = nodes[-1]
    if output_edge_order is not None:
        final_node.reorder_edges(output_edge_order)
    return final_node


# base = tn.contractors.opt_einsum_paths.path_contractors.base
# utils = tn.contractors.opt_einsum_paths.utils


def _get_path(
    nodes: List[tn.Node], algorithm: Any
) -> Tuple[List[Tuple[int, int]], List[tn.Node]]:
    nodes = list(nodes)
    input_sets = [set([id(e) for e in node.edges]) for node in nodes]
    output_set = set([id(e) for e in tn.get_subgraph_dangling(nodes)])
    size_dict = {id(edge): edge.dimension for edge in tn.get_all_edges(nodes)}

    return algorithm(input_sets, output_set, size_dict), nodes  # type: ignore


def _get_path_cache_friendly(
    nodes: List[tn.Node], algorithm: Any
) -> Tuple[List[Tuple[int, int]], List[tn.Node]]:
    nodes = list(nodes)
    mapping_dict = {}
    i = 0
    for n in nodes:
        for e in n:
            if id(e) not in mapping_dict:
                mapping_dict[id(e)] = i
                i += 1
    # TODO(@refraction-ray): may be not that cache friendly, since the edge id correspondence is not that fixed?
    input_sets = [set([mapping_dict[id(e)] for e in node.edges]) for node in nodes]
    placeholder = [[1e20 for _ in range(100)]]
    order = np.argsort(np.array(list(map(sorted, input_sets)) + placeholder, dtype=object))[:-1]  # type: ignore
    nodes_new = [nodes[i] for i in order]
    if isinstance(algorithm, list):
        return algorithm, nodes_new

    input_sets = [set([mapping_dict[id(e)] for e in node.edges]) for node in nodes_new]
    output_set = set([mapping_dict[id(e)] for e in tn.get_subgraph_dangling(nodes_new)])
    size_dict = {
        mapping_dict[id(edge)]: edge.dimension for edge in tn.get_all_edges(nodes_new)
    }
    logger.debug("input_sets: %s" % input_sets)
    logger.debug("output_set: %s" % output_set)
    logger.debug("size_dict: %s" % size_dict)
    logger.debug("path finder algorithm: %s" % algorithm)
    return algorithm(input_sets, output_set, size_dict), nodes_new  # type: ignore
    # directly get input_sets, output_set and size_dict by using identity function as algorithm


# some contractor setup usages
"""
import cotengra as ctg
import opt_einsum as oem

sys.setrecursionlimit(10000) # for successfullt ctg parallel

opt = ctg.ReusableHyperOptimizer(
    methods=["greedy", "kahypar"],
    parallel=True,
    minimize="write",
    max_time=30,
    max_repeats=4096,
    progbar=True,
)
tc.set_contractor("custom", optimizer=opt, preprocessing=True)
tc.set_contractor("custom_stateful", optimizer=oem.RandomGreedy, max_time=60, max_repeats=128, minimize="size")
tc.set_contractor("plain-experimental", local_steps=3)

# hyper efficient contractor: though long computation time required, suitable for extra large circuit simulation
opt = ctg.ReusableHyperOptimizer(
    minimize='combo',
    max_repeats=1024,
    max_time='equil:128',
    optlib='nevergrad',
    progbar=True,
)

def opt_reconf(inputs, output, size, **kws):
    tree = opt.search(inputs, output, size)
    tree_r = tree.subtree_reconfigure_forest(progbar=True, num_trees=10, num_restarts=20, subtree_weight_what=("size", ))
    return tree_r.get_path()

tc.set_contractor("custom", optimizer=opt_reconf)
"""


def _base(
    nodes: List[tn.Node],
    algorithm: Any,
    output_edge_order: Optional[Sequence[tn.Edge]] = None,
    ignore_edge_order: bool = False,
    total_size: Optional[int] = None,
) -> tn.Node:
<<<<<<< HEAD
    """Base method for all `opt_einsum` contractors.
    :param nodes: A collection of connected nodes.
    :type nodes: List[tn.Node]
    :param algorithm: `opt_einsum` contraction method to use.
    :type algorithm: Any
    :param output_edge_order: An optional list of edges. Edges of the
        final node in `nodes_set`
        are reordered into `output_edge_order`;
        if final node has more than one edge,
        `output_edge_order` must be provided.
    :type output_edge_order: Optional[Sequence[tn.Edge]], optional
    :param ignore_edge_order: An option to ignore the output edge order, defaults to False.
    :type ignore_edge_order: bool, optional
    :param total_size: [description], defaults to None
    :type total_size: Optional[int], optional
    :raises ValueError: The final node after contraction has more than one remaining edge. In this case `output_edge_order` has to be provided.
    :raises ValueError: Output edges are not equal to the remaining non-contracted edges of the final  node.
    :return: Final node after full contraction.
=======
    """
    The base method for all `opt_einsum` contractors.

    :param nodes: A collection of connected nodes.
    :type nodes: List[tn.Node]
    :pram algorithm: `opt_einsum` contraction method to use.
    :type algorithm: Any
    :param output_edge_order: An optional list of edges. Edges of the
        final node in `nodes_set` are reordered into `output_edge_order`;
        if final node has more than one edge, `output_edge_order` must be provided.
    :type output_edge_order: Optional[Sequence[tn.Edge]], optional
    :param ignore_edge_order: An option to ignore the output edge order.
    :type ignore_edge_order: bool
    :param total_size: The total size of the tensor network.
    :type total_size: Optional[int], optional
    :raises ValueError:"The final node after contraction has more than
        one remaining edge. In this case `output_edge_order` has to be provided," or
        "Output edges are not equal to the remaining non-contracted edges of the final node."
    :return: The final node after full contraction.
>>>>>>> fe5eedc5
    :rtype: tn.Node
    """
    # rewrite tensornetwork default to add logging infras
    nodes_set = set(nodes)
    edges = tn.get_all_edges(nodes_set)
    # output edge order has to be determinded before any contraction
    # (edges are refreshed after contractions)

    if not ignore_edge_order:
        if output_edge_order is None:
            output_edge_order = list(tn.get_subgraph_dangling(nodes))
            if len(output_edge_order) > 1:
                raise ValueError(
                    "The final node after contraction has more than "
                    "one remaining edge. In this case `output_edge_order` "
                    "has to be provided."
                )

        if set(output_edge_order) != tn.get_subgraph_dangling(nodes):
            raise ValueError(
                "output edges are not equal to the remaining "
                "non-contracted edges of the final node."
            )

    for edge in edges:
        if not edge.is_disabled:  # if its disabled we already contracted it
            if edge.is_trace():
                idx = [i for i, n in enumerate(nodes) if id(n) == id(edge.node1)]
                nodes = _multi_remove(nodes, idx)
                nodes.append(tn.contract_parallel(edge))
                # nodes_set.remove(edge.node1)
                # nodes_set.add(tn.contract_parallel(edge))

    if len(nodes) == 1:
        # There's nothing to contract.
        if ignore_edge_order:
            return list(nodes)[0]
        return list(nodes)[0].reorder_edges(output_edge_order)

    # nodes = list(nodes_set)

    # Then apply `opt_einsum`'s algorithm
    # if isinstance(algorithm, list):
    #     path = algorithm
    # else:
    path, nodes = _get_path_cache_friendly(nodes, algorithm)
    logger.info("the contraction path is given as %s" % str(path))
    if total_size is None:
        total_size = sum([_sizen(t) for t in nodes])
    for ab in path:
        if len(ab) < 2:
            logger.warning("single element tuple in contraction path!")
            continue
        a, b = ab
        new_node = tn.contract_between(nodes[a], nodes[b], allow_outer_product=True)
        nodes.append(new_node)
        # nodes[a] = backend.zeros([1])
        # nodes[b] = backend.zeros([1])
        nodes = _multi_remove(nodes, [a, b])

        logger.debug(_sizen(new_node, is_log=True))
        total_size += _sizen(new_node)  # type: ignore
    logger.info("----- WRITE: %s --------\n" % np.log2(total_size))  # type: ignore

    # if the final node has more than one edge,
    # output_edge_order has to be specified
    final_node = nodes[0]  # nodes were connected, we checked this
    if not ignore_edge_order:
        final_node.reorder_edges(output_edge_order)
    return final_node


def custom(
    nodes: List[Any],
    optimizer: Any,
    memory_limit: Optional[int] = None,
    output_edge_order: Optional[List[Any]] = None,
    ignore_edge_order: bool = False,
    **kws: Any
) -> Any:
    if len(nodes) < 5:
        alg = opt_einsum.paths.optimal
        # not good at minimize WRITE actually...
        return _base(nodes, alg, output_edge_order, ignore_edge_order)

    total_size = None
    if kws.get("preprocessing", None):
        nodes, total_size = _merge_single_gates(nodes)
    if not isinstance(optimizer, list):
        alg = partial(optimizer, memory_limit=memory_limit)
    else:
        alg = optimizer
    return _base(nodes, alg, output_edge_order, ignore_edge_order, total_size)


def custom_stateful(
    nodes: List[Any],
    optimizer: Any,
    memory_limit: Optional[int] = None,
    opt_conf: Optional[Dict[str, Any]] = None,
    output_edge_order: Optional[List[Any]] = None,
    ignore_edge_order: bool = False,
    **kws: Any
) -> Any:
    if len(nodes) < 5:
        alg = opt_einsum.paths.optimal
        # dynamic_programming has a potential bug for outer product
        # not good at minimize WRITE actually...
        return _base(nodes, alg, output_edge_order, ignore_edge_order)

    total_size = None
    if kws.get("preprocessing", None):
        nodes, total_size = _merge_single_gates(nodes)
    if opt_conf is None:
        opt_conf = {}
    opt = optimizer(**opt_conf)  # reinitiate the optimizer each time
    alg = partial(opt, memory_limit=memory_limit)
    return _base(nodes, alg, output_edge_order, ignore_edge_order, total_size)


def set_contractor(
    method: Optional[str] = None,
    optimizer: Optional[Any] = None,
    memory_limit: Optional[int] = None,
    opt_conf: Optional[Dict[str, Any]] = None,
    set_global: bool = True,
    **kws: Any
) -> Callable[..., Any]:
    """
    To set runtime contractor of the tensornetwork for a better contraction path.

    :param method: "auto", "greedy", "branch", "plain", "tng", "custom", "custom_stateful". defaults to None ("auto")
    :type method: Optional[str], optional
    :param optimizer: Valid for "custom" or "custom_stateful" as method, defaults to None
    :type optimizer: Optional[Any], optional
    :param memory_limit: It is not very useful, as ``memory_limit`` leads to ``branch`` contraction
        instead of ``greedy`` which is rather slow, defaults to None
    :type memory_limit: Optional[int], optional
    :raises Exception: Tensornetwork version is too low to support some of the contractors.
    :raises ValueError: Unknown method options.
    :return: The new tensornetwork with its contractor set.
    :rtype: tn.Node
    """
    if not method:
        method = "greedy"
        # auto for small size fallbacks to dp, which has bug for now
        # see: https://github.com/dgasmith/opt_einsum/issues/172
    if method == "plain":
        cf = plain_contractor
    elif method == "plain-experimental":
        cf = partial(experimental_contractor, local_steps=kws.get("local_steps", 2))
    elif method == "tng":
        if has_ps:
            cf = tn_greedy_contractor
        else:
            raise Exception(
                "current version of tensornetwork doesn't support tng contraction"
            )
    elif method == "custom_stateful":
        cf = custom_stateful  # type: ignore
        cf = partial(cf, optimizer=optimizer, opt_conf=opt_conf, **kws)

    else:
        # cf = getattr(tn.contractors, method, None)
        # if not cf:
        # raise ValueError("Unknown contractor type: %s" % method)
        if method == "custom":
            cf = partial(custom, optimizer=optimizer, **kws)
        else:
            cf = partial(custom, optimizer=getattr(opt_einsum.paths, method))
        cf = partial(cf, memory_limit=memory_limit)
    if set_global:
        for module in modules:
            if module in sys.modules:
                setattr(sys.modules[module], "contractor", cf)
    return cf


set_contractor()

get_contractor = partial(set_contractor, set_global=False)


def set_function_contractor(*confargs: Any, **confkws: Any) -> Callable[..., Any]:
    def wrapper(f: Callable[..., Any]) -> Callable[..., Any]:
        @wraps(f)
        def newf(*args: Any, **kws: Any) -> Any:
            old_contractor = getattr(thismodule, "contractor")
            set_contractor(*confargs, **confkws)
            r = f(*args, **kws)
            for module in modules:
                if module in sys.modules:
                    setattr(sys.modules[module], "contractor", old_contractor)
            return r

        return newf

    return wrapper


@contextmanager
def runtime_contractor(*confargs: Any, **confkws: Any) -> Iterator[Any]:
    old_contractor = getattr(thismodule, "contractor")
    nc = set_contractor(*confargs, **confkws)
    yield nc
    for module in modules:
        if module in sys.modules:
            setattr(sys.modules[module], "contractor", old_contractor)<|MERGE_RESOLUTION|>--- conflicted
+++ resolved
@@ -60,9 +60,7 @@
 def set_tensornetwork_backend(
     backend: Optional[str] = None, set_global: bool = True
 ) -> Any:
-<<<<<<< HEAD
-    r"""
-    Set the runtime backend of tensorcircuit.
+    r"""To set the runtime backend of tensorcircuit.
     
     Note: `tc.set_backend` and `tc.cons.set_tensornetwork_backend` are same.
     
@@ -87,11 +85,7 @@
     jax_backend
     >>> tc.gates.num_to_tensor(0.1)
     DeviceArray(0.1+0.j, dtype=complex64)    
-=======
-    """
-    To set the runtime backend of tensorcircuit.
-
->>>>>>> fe5eedc5
+
     :param backend: "numpy", "tensorflow", "jax", "pytorch". defaults to None,
         which gives the same behavior as ``tensornetwork.backend_contextmanager.get_default_backend()``.
     :type backend: Optional[str], optional
@@ -498,26 +492,6 @@
     ignore_edge_order: bool = False,
     total_size: Optional[int] = None,
 ) -> tn.Node:
-<<<<<<< HEAD
-    """Base method for all `opt_einsum` contractors.
-    :param nodes: A collection of connected nodes.
-    :type nodes: List[tn.Node]
-    :param algorithm: `opt_einsum` contraction method to use.
-    :type algorithm: Any
-    :param output_edge_order: An optional list of edges. Edges of the
-        final node in `nodes_set`
-        are reordered into `output_edge_order`;
-        if final node has more than one edge,
-        `output_edge_order` must be provided.
-    :type output_edge_order: Optional[Sequence[tn.Edge]], optional
-    :param ignore_edge_order: An option to ignore the output edge order, defaults to False.
-    :type ignore_edge_order: bool, optional
-    :param total_size: [description], defaults to None
-    :type total_size: Optional[int], optional
-    :raises ValueError: The final node after contraction has more than one remaining edge. In this case `output_edge_order` has to be provided.
-    :raises ValueError: Output edges are not equal to the remaining non-contracted edges of the final  node.
-    :return: Final node after full contraction.
-=======
     """
     The base method for all `opt_einsum` contractors.
 
@@ -537,7 +511,6 @@
         one remaining edge. In this case `output_edge_order` has to be provided," or
         "Output edges are not equal to the remaining non-contracted edges of the final node."
     :return: The final node after full contraction.
->>>>>>> fe5eedc5
     :rtype: tn.Node
     """
     # rewrite tensornetwork default to add logging infras
