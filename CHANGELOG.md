# Change Log

## Unreleased

### Added

- Add `initial_mapping` circuit method to return a new circuit with given `logical_physical_mapping`

- Add `get_positional_logical_mapping` circuit method to return the mapping when only part of the qubits are measured

- `results.rem.ReadoutMit` class now support three layers of abstriction on qubits: positional, logical, and physical

- Add an example script demonstrating how tc can use external contraction path finder wirtten in Julia

- Add `cals_from_api` method for `ReadoutMit` class which can acquire the readout error information from the api

- Add experimental compiler module

<<<<<<< HEAD
- Add Tensorcircuit MacOS (univerisal) installation guide
=======
- Make the compiler infra more ready for a pipeline compling

- When translating to qiskit, multicontrol gate is manipulated specifically instead of a general unitary

- Add qft blocks in template module
>>>>>>> b21194f0

### Fixed

- Circuit nosify in noise model now support all circuit attributs apart from qubit number

- Some string warnings are fixed by using r-string

- Fix bug in `tc.quantum.quimb2qop` when mps is the input

- Fix bug in translation.py when qiskit is not installed

- Rem results after `apply_correction` is now sorted

## 0.7.0

### Added

- Add `c.probability()` method to return probability amplitude

- Add results module including funtionalities on count dict manipulation and readout error mitigation (local/global calibriation, scalable counts and expectation mitigation from research papers)

- Add `_extra_qir` to store information on hardware level measurement and reset

- Add `enable_instruction` option in `to_qiskit` method that enables measurements in qiskit export

- Add circuit method `measure_instruction`, `barrier_instruction` and `reset_instruction` for hardware level
  instruction flags

- Auto unroll composite qiskit instructions when translating to tc circuit

- Add `binding_parameters` argument for translating parameterized qiskit circuit to tc circuit

- Add `keep_measure_order` bool option to `from_openqasm` methods so that the measure instruction order is kept by qiskit

- Add Chinese translation for doc Sharpbit

- Add `circuit_constructor` argument for `qiskit2tc` method, so that we can support more circuit class than circuit and dmcircuit

### Fixed

- Fix adjoint possible bug with agnostic backend

- Fix `sigmoid` bug on pytorch backend

- Fix `relu` bug on pytorch backend

- Ignore ComplexWarning for `cast` method on numpy and jax backend

- Fix `vjp` method bug on tensorflow backend, where none is replaced with zeros

## 0.6.0

### Added

- Add native support for `rxx`, `ryy` and `rzz` gates for translation from qiskit

- Add `from_openqasm` and `from_openqasm_file` methods for `Circuit`

- Add `circuit_params` argument for translation from qiskit to make the interface universal and consistent with other `from_` methods

- Add `shifts` tuple parameter for `experimental.parameter_shift_grad` API so that we can also customize finite difference gradient from this method

- Add `std` method for backends

- Add `NoiseModel` class to programmably configure the global error model when simulating the quantum circuit

- Add `tc.channels.composedkraus` to compose the different Kraus operators as a new one

- Add direct support for noise model via `sample_expectation_ps` and `expectation` methods, both Monte Carlo trajectory and density matrix evolution approaches are supported

### Changed

- Improve the efficiency of `sample_expectation_ps` method by using cached state

### Fixed

- Fixed `unitary_kraus` of Circuit class support for multi-qubit kraus channels, previous implementation fails to reshape the multi-qubit kraus tensor as matrix

- Fixed `kraus_to_super_gate` bug when multi-qubit kraus channels are presented on tensorflow backend

## 0.5.0

### Added

- Finished quantum noise modeling and simulation development stage 1. Add more quantum channels and the differentiable transformation between different channel forms. Add readout error support for sample and sample_expectation_ps methods.

- Add new parameter shift gradient API that supports finite measurement shots and the corresponding example scripts

- Add openqasm format transformation method `c.to_openqasm()`

- Add native support for `phase` and `cphase` gates when transforming to qiskit

- Add native support for `rxx`, `ryy`, `rzz` and `u`, `cu` gates when transforming to qiskit

- Add native support for `u` gate when transforming from qiskit

- Add circuit `from_qsim_file` method to load Google random circuit structure

- Add `searchsorted` method for backend

- Add `probability_sample` method for backend as an alternative for `random_choice` since it supports `status` as external randomness format

- Add `status` support for `sample` and `sample_expection_ps` methods

### Changed

- The inner mechanism for `sample_expectation_ps` is changed to sample representation from count representation for a fast speed

### Fixed

- Fixed the breaking change introduced in jax 0.3.18, `jax._src` is no longer imported into the from the public jax namespace.

- `tc.quantum.correlation_from_samples` now fix the sign error with odd number of spins

- Updated to the latest version of mypy and get rid of lots of type: ignored

- Fix the dtype bug when float is pass to u gate or phase gate

- Fix to qiskit bug when parameterized gate has default nonset parameters

- Fix `iswap` gate translation to qiskit with support for parameters

## 0.4.1

### Added

- Add support for weighted graph QAOA in `tc.templates.blocks.QAOA_block`

- Add `AbstractCircuit` to and from json capability (experimental support, subject to change)

- Add alias for `sd` and `td` gate

- Add `phase` gate and `cphase` gate for the circuit

- Add U gate and CU gate following OpenQASM 3.0 convention

- Add `tc.gates.get_u_parameter` to solve the three Euler angle for the U gate given the matrix

- Add `GateVF.ided()` method to kron quantum gate with identity gate

- Add `batched_parameters_structures.py` example to demonstrate nested vmap and architecture search possibility

- Add `gate_count` method on `AbstractCircuit` to count gates of given type in the circuit

- Add `gate_summary` method on `AbstractCircuit` to count gate by type as a dict

- Add ccx as another alias for toffoli gate

### Changed

- Seperate channel auto register for circuit class with unitary and general case

- The old standalone depolarizing implementation can now be called via `c.depolarizing_reference`

### Fixed

- Move `iswap` gate to vgates list

- Fix possible bug when vmap is nested in different order (only affect tensorflow backend)

- Fix bug when multi input function accept the same variable in different args and gradient or jvp/vjp is required (only affect tensorflow backend)

- Fix the use of rev over rev jacobian for hessian method and back to the efficient solution of fwd over rev order due to the solution of nested vmap issue on tf backend

- Identify potential bug in `unitary_kraus2` implementation, change to `unitary_kraus` instead

## 0.4.0

### Added

- Add `sample_expectation_ps` method for `BaseCircuit`, which measure the Pauli string expectation considering measurement shots

- Add alias `expps` for `expectation_ps` and `sexpps` for `sampled_expectation_ps`

- Add `counts_d2s` and `counts_s2d` in quantum module to transform different representation of measurement shots results

- Add vmap enhanced `parameter_shift_grad` in experimental module (API subjects to change)

- Add `parameter_shift.py` script in examples showcasing how to use parameter shift grad wrapper

- Add `vmap_randomness.py` script in examples showcasing how to vmap external random generators

- Add `noise_sampling_jit.py` script showcasing how real device simulation with sample method is efficiently implemented with Monte Carlo and jit

- Add jit support and external random management for `tc.quantum.measurement_counts`

- Add MPO gate support for multiple qubit gates in `MPSCircuit` simulator

- Add the `expectation_ps` method to `MPSCircuit` (moving to `AbstractCircuit`)

- Add six format of measurement results support and their transformation in quantum module

- Add format option in `Circuit.sample` while maintain the backward compatibility

- Add `tc.utils.arg_alias` which is a decorator that adds alias argument for function with the doc fixed accordingly

- Add quantum channel auto resgisteration method in `Circuit` class

### Changed

- `rxx`, `ryy`, `rzz` gates now has 1/2 factor before theta consitent with `rx`, `ry`, `rz` gates. (breaking change)

- replace `status` arguments in `sample` method as `random_generator` (new convention: status for 0, 1 uniform randomness and random_generator for random key) (breaking change)

- Rewrite the expectation method of `MPSCircuit` to make it general

- Adjusted the initialization method for `MPSCircuit` (move the from_wavefunction method and allow QuVector input) (breaking change)

- `tc.quantum.measurement_counts` aliased as `tc.quantum.measurement_results` and change the function arguments (breaking change)

- Refactor backend to use multiple inheritance approach instead of reflection method

### Fixed

- Add jit support for `sample` method when `allow_state=True`

- Fix the bug that 128 type is converted to 64 value

- Fix `arg_alias` bug when the keyword arguments is None by design

- Fix `arg_alias` when the docstring for each argument is in multiple lines

- Noise channel apply methods in `DMCircuit` can also absorb `status` keyword (directly omitting it) for a consistent API with `Circuit`

## 0.3.1

### Added

- Add overload of plus sign for TensorFlow SparseTensor

- Add support of dict or list of tensors as the input for `tc.KerasLayer`

- Add support of multiple tensor inputs for `tc.TorchLayer`

- Both gate index and `expectation(_ps)` now support negative qubit index, eg. `c.H(-1)` with the same meaning as numpy indexing

- Add `tc.templates.measurements.parameterized_local_measurements` for local Pauli string evaluation

### Changed

- Change pytest xdist option in check_all.sh to `-n auto`

- Further refactor the circuit abstraction as AbstractCircuit and BaseCircuit

### Fixed

- Add `sgates`, `vgates`, `mpogates` and `gate_aliases` back to `BaseCircuit` for backward compatibility

- Add auto conversion of dtype for `unitary` gate

## 0.3.0

### Added

- Add `device` and `device_move` methods on backend with universal device string representation

- Add `to_qir`, `from_qir`, `to_circuit`, `inverse`, `from_qiskit`, `to_qiskit`, `sample`, `prepend`, `append`, `cond_measurment`, `select_gate` method for `DMCircuit` class

- Add `status` arguments as external randomness for `perfect_sampling` and `measure` methods

- `DMCircuit` now supports `mps_inputs` and `mpo_dminputs`

- Add decorator `tc.interfaces.args_to_tensor` to auto convert function inputs as tensor format

### Changed

- Refactor circuit and dmcircuit with common methods now in `basecircuit.py`, and merge dmcircuit.py and dmcircuit2.py, now `DMCircuit` supports MPO gate and qir representation

### Fixed

- Patially solve the issue with visualization on `cond_measure` (#50)

## 0.2.2

### Added

- PyTorch backend support multi pytrees version of `tree_map`

- Add `dtype` backend method which returns the dtype string

- Add TensorFlow interface

- Add `to_dlpack` and `from_dlpack` method on backends

- Add `enable_dlpack` option on interfaces and torchnn

- Add `inverse` method for Circuit (#26)

### Changed

- Refactor `interfaces` code as a submodule and add pytree support for args

- Change the way to register global setup internally, so that we can skip the list of all submodules

- Refactor the tensortrans code to a pytree perspective

### Fixed

- Fixed `numpy` method bug in pytorch backend when the input tensor requires grad (#24) and when the tensor is on GPU (#25)

- Fixed `TorchLayer` parameter list auto registeration

- Pytorch interface is now device aware (#25)

## 0.2.1

### Added

- Add `enable_lightcone` option in circuit `expectation` method, where only gates within casual lightcone of local observable is contracted.

- Add `benchmark` function into utils

### Fixed

- Fixed a vital bug on circuit expectation evaluation, a wrongly transposed operator connection is fixed.

- Name passed in gate application now works as Node name

## 0.2.0

### Added

- Add PyTorch nn Module wrapper in `torchnn`

- Add `reverse`, `mod`, `left_shift`, `right_shift`, `arange` methods on backend

- Brand new `sample` API with batch support and sampling from state support

- add more methods in global namespace, and add alias `KerasLayer`/`TorchLayer`

### Fixed

- Fixed bug in merge single gates when all gates are single-qubit ones

### Changed

- The default contractor enable preprocessing feature where single-qubit gates are merged firstly

## 0.1.3

### Added

- Add more type auto conversion for `tc.gates.Gate` as inputs

- Add `tree_flatten` and `tree_unflatten` method on backends

- Add torch optimizer to the backend agnostic optimizer abstraction

### Changed

- Refactor the tree utils, add native torch support for pytree utils

### Fixed

- grad in torch backend now support pytrees

- fix float parameter issue in translation to qiskit circuit (#19)

## 0.1.2

### Added

- Add `rxx`, `ryy` and `rzz` gate

### Fixed

- Fix installation issue with tensorflow requirements on MACOS with M1 chip

- Improve M1 macOS compatibility with unjit tensorflow ops

- Fixed SVD backprop bug on jax backend of wide matrix

- `mps_input` dtype auto correction enabled

## 0.1.1

### Added

- Add `quoperator` method to get `QuOperator` representation of the circuit unitary

- Add `coo_sparse_matrix_from_numpy` method on backend, where the scipy coo matrix is converted to sparse tensor in corresponding backend

- Add sparse tensor to scipy coo matrix implementation in `numpy` method

### Changed

- `tc.quantum.PauliStringSum2COO`, `tc.quantum.PauliStringSum2Dense`, and `tc.quantum.heisenberg_hamiltonian` now return the tensor in current backend format if `numpy` option sets to False. (Breaking change: previously, the return are fixed in TensorFlow format)

## 0.1.0

### Added

- `DMCircuit` also supports array instead of gate as the operator

### Fixed

- fix translation issue to qiskit when the input parameter is in numpy form

- type conversion in measure API when high precision is set

- fix bug in to_qiskit with new version qiskit

## 0.0.220509

### Added

- Add `eigvalsh` method on backend

### Changed

- `post_select` method return the measurement result int tensor now, consistent with `cond_measure`

- `Circuit.measure` now point to `measure_jit`

## 0.0.220413

### Added

- Add `expectation_ps` method for `DMCircuit`

- Add `measure` and `sample` for `DMCircuit`

### Fixed

- With `Circuit.vis_tex`, for the Circuit has customized input state, the default visualization is psi instead of all zeros now

- `general_kraus` is synced with `apply_general_kraus` for `DMCircuit`

- Fix dtype incompatible issue in kraus methods between status and prob

## 0.0.220402

### Added

- add `utils.append` to build function pipeline

- add `mean` method on backends

- add trigonometric methods on backends

- add `conditional_gate` to support quantum ops based on previous measurment results

- add `expectation_ps` as shortcut to get Pauli string expectation

- add `append` and `prepend` to compose circuits

- add `matrix` method to get the circuit unitary matrix

### Changed

- change the return information of `unitary_kraus` and `general_kraus` methods

- add alias for any gate as unitary

## 0.0.220328

### Added

- add QuOperator convert tools which can convert MPO in the form of TensorNetwork and Quimb into MPO in the form of QuOperator

### Changed

- quantum Hamiltonian generation now support the direct return of numpy form matrix

### Fixed

- unitary_kraus and general_kraus API now supports the mix input of array and Node as kraus list

## 0.0.220318

### Added

- add gradient free scipy interface for optimization

- add qiskit circuit to tensorcircuit circuit methods

- add draw method on circuit from qiskit transform pipeline

### Changed

- futher refactor VQNHE code in applications

- add alias `sample` for `perfect_sampling` method

- optimize VQNHE pipeline for a more stable training loop (breaking changes in some APIs)

### Fixed

- Circuit inputs will convert to tensor first

## 0.0.220311

### Added

- add sigmoid method on backends

- add MPO expectation template function for MPO evaluation on circuit

- add `operator_expectation` in templates.measurements for a unified expectation interface

- add `templates.chems` module for interface between tc and openfermion on quantum chemistry related tasks

- add tc.Circuit to Qiskit QuantumCircuit transformation

### Fixed

- fix the bug in QuOperator.from_local_tensor where the dtype should always be in numpy context

- fix MPO copy when apply MPO gate on the circuit

### Changed

- allow multi-qubit gate in multicontrol gate

## 0.0.220301

### Added

- new universal contraction analyse tools and pseudo contraction rehearsals for debug

- add `gather1d` method on backends for 1d tensor indexing

- add `dataset` module in template submodule for dataset preprocessing and embedding

- MPO format quantum gate is natively support now

- add multicontrol gates in MPO format

### Fixed

- fixed real operation on some methods in templates.measurements

### Changed

- add gatef key in circuit IR dict for the gate function, while replace gate key with the gate node or MPO (breaking change)

## 0.0.220126

### Added

- add `td` and `sd` gates for dagger version of T gate and S gate

- add `argmax` and `argmin` as backend methods

- add `expectation_before` methods for `tc.Circuit` for further manipulation on the tensornetwork

### Changed

- refined repr for `tc.gates.Gate`

- expectation API now supports int index besides list indexes

### Fixed

- make consistent `Gate` return for channels

- fixed bug on list optimizer for contraction

- stability for QR operator in terms of automatic differentiation

## 0.0.220118

### Added

- add `hessian` method on backends

- add further automatic pipelines for visualization by generating pdf or images

- add `reshape2` method on backends as a short cut to reshape a tensor with all legs 2-d

- add `reshapem` method on backends to reshape any tensor as a square matrix

- add `controlled` and `ocontrolled` API to generate more gates

- add `crx`, `cry`, `crz` gate on `Circuit`

- add `__repr__` and `__str__` for backend object

- `tc.expectation` now support ket arg as quvector form

### Fixed

- `sizen` correctly returns 1 for tensor of no shape

- fixed `convert_to_tensor` bug in numpy backend in TensorNetwork

- `any_gate` also support Gate format instead of matrix

- `matrix_for_gate` works now for backends more than numpy

### Changed

- `expectation` API now also accepts plain tensor instead of `tc.Gate`.

- `DMCircuit` and `DMCircuit2` are all pointing the efficent implementations (breaking changes)

## 0.0.220106

### Added

- add `solve` method on backends to solve linear equations

- add full quantum natural gradient examples and `qng` method in experimental module

- add `concat` method to backends

- add `stop_gradient` method to backends

- add `has_aux` arg on `vvag` method

- add `imag` method on backends

- add `Circuit.vis_tex` interface that returns the quantikz circuit latex

### Changed

- contractor, dtype and backend set are default to return objects, `with tc.runtime_backend("jax") as K` or `K = tc.set_backend("jax")` could work

- change `perfect_sampling` to use `measure_jit` behind the scene

- `anygate` automatically reshape the unitary input to 2-d leg for users' good

- `quantum.renyi_entropy` computation with correct prefactor

- `Circuit` gate can provided other names by name attr

- `example_block` support param auto reshape for users' good

### Fixed

- make four algorithms for quantum natural gradient consistent and correct

- torch `real` is now a real

## 0.0.211223

### Added

- add `quantum.heisenberg_hamiltonian` for hamiltonian generation shortcut

- add `has_aux` parameter in backend methods `grad` and `value_and_grad`, the semantic syntax is the same as jax

- add `optimizer` class on tensorflow and jax backend, so that a minimal and unified backend agnostic optimizer interface is provided

- add `quantum.mutual_information`, add support on mixed state for `quantum.reduced_density_matrix`

- add `jvp` methods for tensorflow, jax, torch backends, and ensure pytree support in `jvp` and `vjp` interfaces for tensorflow and jax backends; also ensure complex support for `jvp` and `vjp`

- add `jacfwd` and `jacrev` for backend methods (experimental API, may have bugs and subject to changes)

### Fixed

- fix `matmul` bug on tensornetwork tensorflow backend

### Changed

- delete `qcode` IR for `Circuit`, use `qir` instead (breaking changes)

- basic circuit running is ok on pytorch backend with some complex support fixing

## 0.0.211216

### Added

- add `get_random_state` and `random_split` methods to backends

- add qir representation of circuit, `c.to_qir()` and `Circuit.from_qir()` methods

- fine-grained control on backend, dtype and contractor setup: `tc.set_function_backend()` for function level decorator and `tc.runtime_backend()` as with context manager

- add `state_centric` decorator in `tc.templates.blocks` to transform circuit-to-circuit funtion to state-to-state function

- add `interfaces.scipy_optimize_interface` to transform quantum function into `scipy.optimize.minimize` campatible form

### Fixed

- avoid error on watch non `tf.Tensor` in tensorflow backend grad method

- circuit preprocessing simplification with only single qubit gates

- avoid the bug when random from jax backend with jitted function

- refresh the state cache in Circuit when new gate is applied

### Changed

- refactor `tc.gates` (breaking API on `rgate` -> `r_gate`, `iswapgate` -> `iswap_gate`)<|MERGE_RESOLUTION|>--- conflicted
+++ resolved
@@ -16,15 +16,13 @@
 
 - Add experimental compiler module
 
-<<<<<<< HEAD
+- Make the compiler infra more ready for a pipeline compling
+
+- When translating to qiskit, multicontrol gate is manipulated specifically instead of a general unitary
+
+- Add qft blocks in template module
+
 - Add Tensorcircuit MacOS (univerisal) installation guide
-=======
-- Make the compiler infra more ready for a pipeline compling
-
-- When translating to qiskit, multicontrol gate is manipulated specifically instead of a general unitary
-
-- Add qft blocks in template module
->>>>>>> b21194f0
 
 ### Fixed
 
